--- conflicted
+++ resolved
@@ -33,11 +33,7 @@
     # Auto-fill atom_types when reasonable
     if 'PiNet' in params['network']['name']\
        and 'atom_types' not in params['network']['params']:
-<<<<<<< HEAD
-        params['network']['parmas']['atom_types'] = elems
-=======
         params['network']['params']['atom_types'] = elems
->>>>>>> d4f34a3b
 
     if params['network']['name']=='BPNN'\
        and 'fp_scale' in params['network']['params']\
