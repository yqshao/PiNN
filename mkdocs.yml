site_name: <span>Pi</span>NN
repo_name: teoroo-cmc/pinn
repo_url: https://github.com/teoroo-cmc/pinn/
site_url: https://teoroo-cmc.github.io/pinn/
nav:
  - Home:
      - Introduction: index.md
      - Changelog: changelog.md
      - Migration: migration.md
<<<<<<< HEAD
=======
      - Benchmarks: benchmarks.md
>>>>>>> ea50ee49
      - Contribute: contribute.md
  - Usage:
      - Overview: usage/overview.md
      - Quick Start: usage/quick_start.md
      - IO:
          - Datasets: usage/datasets.md
      - Networks:
          - Overview: usage/networks.md
          - Layers: usage/layers.md
          - PiNet: usage/pinet.md
          - PiNet2: usage/pinet2.md
          - BPNN: usage/bpnn.md
      - Models:
          - Overview: usage/models.md
          - Potential: usage/potential.md
          - Dipole: usage/dipole.md
          - Customize: usage/custom_model.md
      - CLI:
          - convert: usage/cli/convert.md
          - train: usage/cli/train.md
          - log: usage/cli/log.md
      - Misc:
          - Optimizers: usage/optimizers.md
          - Visualize: usage/visualize.md
  - Notebooks:
      - Overview: notebooks/overview.md
      - Tutorials:
          - Quick Start: notebooks/Quick_tour.ipynb
          - Training Tips: notebooks/More_on_training.ipynb
      - Examples:
          - Custom Data: notebooks/Customizing_dataset.ipynb
          - LJ Potential: notebooks/Learn_LJ_potential.ipynb
      - Develop:
          - Layer Debug: notebooks/Layer_debug.ipynb
plugins:
  - bibtex:
      bib_file: "docs/references.bib"
      csl_file: "docs/jcp.csl"
  - mkdocs-jupyter:
      ignore_h1_titles: True
  - mkdocstrings:
      custom_templates: docs/templates
      handlers:
        python:
          rendering:
            show_source: false
            show_root_toc_entry: false
            heading_level: 4
      watch:
        - pinn
  - mike
theme:
  name: flux
extra:
  version:
    provider: mike
markdown_extensions:
  - toc:
      toc_depth: 3
  - admonition
  - attr_list
  - footnotes
  - pymdownx.snippets
  - pymdownx.highlight
  - pymdownx.superfences
  - pymdownx.details
  - pymdownx.arithmatex:
      generic: true
  - pymdownx.tasklist:
      custom_checkbox: true
      clickable_checkbox: true
extra_javascript:
  - js/mathjax.js
  - https://polyfill.io/v3/polyfill.min.js?features=es6
  - https://cdn.jsdelivr.net/npm/mathjax@4.0.0-beta.3/tex-chtml-nofont.js
extra_css:
  - css/extra.css<|MERGE_RESOLUTION|>--- conflicted
+++ resolved
@@ -7,10 +7,7 @@
       - Introduction: index.md
       - Changelog: changelog.md
       - Migration: migration.md
-<<<<<<< HEAD
-=======
       - Benchmarks: benchmarks.md
->>>>>>> ea50ee49
       - Contribute: contribute.md
   - Usage:
       - Overview: usage/overview.md
